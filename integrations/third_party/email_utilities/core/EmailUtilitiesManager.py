# Copyright 2025 Google LLC
#
# Licensed under the Apache License, Version 2.0 (the "License");
# you may not use this file except in compliance with the License.
# You may obtain a copy of the License at
#
#     http://www.apache.org/licenses/LICENSE-2.0
#
# Unless required by applicable law or agreed to in writing, software
# distributed under the License is distributed on an "AS IS" BASIS,
# WITHOUT WARRANTIES OR CONDITIONS OF ANY KIND, either express or implied.
# See the License for the specific language governing permissions and
# limitations under the License.

from __future__ import annotations

import base64
import binascii
import hashlib
import logging
import re
import sys
import time

from netaddr import IPAddress, AddrFormatError
import dnslib

# only needed for arc
try:
    from authres import AuthenticationResultsHeader
except ImportError:
    pass

# only needed for ed25519 signing/verification
try:
    import nacl.encoding
    import nacl.signing
except ImportError:
    pass
from netaddr import valid_ipv4, valid_ipv6

import eml_parser
from dkim.crypto import (
    DigestTooLargeError,
    RSASSA_PKCS1_v1_5_sign,
    RSASSA_PKCS1_v1_5_verify,
    UnparsableKeyError,
    parse_pem_private_key,
    parse_public_key,
)

__all__ = [
    "ARC",
    "DKIM",
    "AuthresNotFoundError",
    "CV_Fail",
    "CV_None",
    "CV_Pass",
    "DKIMException",
    "InternalError",
    "KeyFormatError",
    "MessageFormatError",
    "NaClNotFoundError",
    "ParameterError",
    "Relaxed",
    "Simple",
    "ValidationError",
    "arc_sign",
    "arc_verify",
    "dkim_sign",
    "dkim_verify",
    "sign",
    "verify",
]

Relaxed = b"relaxed"  # for clients passing dkim.Relaxed
Simple = b"simple"  # for clients passing dkim.Simple
HASH_ALGORITHMS = {
    b"rsa-sha1": hashlib.sha1,
    b"rsa-sha256": hashlib.sha256,
    b"ed25519-sha256": hashlib.sha256,
}

ARC_HASH_ALGORITHMS = {b"rsa-sha256": hashlib.sha256}

# These values come from RFC 8017, section 9.2 Notes, page 46.
HASH_ID_MAP = {
    "sha1": "\x2b\x0e\x03\x02\x1a",
    "sha256": "\x60\x86\x48\x01\x65\x03\x04\x02\x01",
}

# for ARC
CV_Pass = b"pass"
CV_Fail = b"fail"
CV_None = b"none"


class InvalidCanonicalizationPolicyError(Exception):
    """The c= value could not be parsed."""


def strip_trailing_whitespace(content):
    return re.sub(b"[\t ]+\r\n", b"\r\n", content)


def compress_whitespace(content):
    return re.sub(b"[\t ]+", b" ", content)


def strip_trailing_lines(content):
    end = None
    while content.endswith(b"\r\n", 0, end):
        if end is None:
            end = -2
        else:
            end -= 2

    if end is None:
        return content + b"\r\n"

    end += 2
    if end == 0:
        return content

    return content[:end]


def unfold_header_value(content):
    return re.sub(b"\r\n", b"", content)


def correct_empty_body(content):
    if content == b"\r\n":
        return b""
    return content


class Simple:
    """Class that represents the "simple" canonicalization algorithm."""

    name = b"simple"

    @staticmethod
    def canonicalize_headers(headers):
        # No changes to headers.
        return [(x, headers[x]) for x in headers]
        # return headers

    @staticmethod
    def canonicalize_body(body):
        # Ignore all empty lines at the end of the message body.
        return strip_trailing_lines(body)


class Relaxed:
    """Class that represents the "relaxed" canonicalization algorithm."""

    name = b"relaxed"

    @staticmethod
    def canonicalize_headers(headers):
        # Convert all header field names to lowercase.
        # Unfold all header lines.
        # Compress WSP to single space.
        # Remove all WSP at the start or end of the field value (strip).
        return [
            (
                x.lower().rstrip(),
                compress_whitespace(unfold_header_value(headers[x])).strip() + b"\r\n",
            )
            for x in headers
        ]

    @staticmethod
    def canonicalize_body(body):
        # Remove all trailing WSP at end of lines.
        # Compress non-line-ending WSP to single space.
        # Ignore all empty lines at the end of the message body.
        return correct_empty_body(
            strip_trailing_lines(compress_whitespace(strip_trailing_whitespace(body))),
        )


class CanonicalizationPolicy:
    def __init__(self, header_algorithm, body_algorithm):
        self.header_algorithm = header_algorithm
        self.body_algorithm = body_algorithm

    @classmethod
    def from_c_value(cls, c):
        """Construct the canonicalization policy described by a c= value.

        May raise an C{InvalidCanonicalizationPolicyError} if the given
        value is invalid

        @param c: c= value from a DKIM-Signature header field
        @return: a C{CanonicalizationPolicy}
        """
        if c is None:
            c = b"simple/simple"
        m = c.split(b"/")
        if len(m) not in (1, 2):
            raise InvalidCanonicalizationPolicyError(c)
        if len(m) == 1:
            m.append(b"simple")
        can_headers, can_body = m
        try:
            header_algorithm = ALGORITHMS[can_headers]

            body_algorithm = ALGORITHMS[can_body]
        except KeyError as e:
            raise InvalidCanonicalizationPolicyError(e.args[0])
        return cls(header_algorithm, body_algorithm)

    def to_c_value(self):
        return b"/".join((self.header_algorithm.name, self.body_algorithm.name))

    def canonicalize_headers(self, headers):
        return self.header_algorithm.canonicalize_headers(headers)

    def canonicalize_body(self, body):
        return self.body_algorithm.canonicalize_body(body)


ALGORITHMS = dict((c.name, c) for c in (Simple, Relaxed))


class InvalidTagValueList(Exception):
    pass


class DuplicateTag(InvalidTagValueList):
    pass


class InvalidTagSpec(InvalidTagValueList):
    pass


def get_txt_dnspython(name, timeout=5):
    """Return a TXT record associated with a DNS name."""
    try:
        a = dns.resolver.query(
            name,
            dns.rdatatype.TXT,
            raise_on_no_answer=False,
            lifetime=timeout,
        )
        for r in a.response.answer:
            if r.rdtype == dns.rdatatype.TXT:
                return b"".join(list(r.items)[0].strings)
                # return "".join((r.items.strings))
    except dns.resolver.NXDOMAIN:
        pass
    return None


def get_txt_pydns(name, timeout=5):
    """Return a TXT record associated with a DNS name."""
    # Older pydns releases don't like a trailing dot.
    name = name.removesuffix(".")
    response = DNS.DnsRequest(name, qtype="txt", timeout=timeout).req()
    if not response.answers:
        return None
    for answer in response.answers:
        if answer["typename"].lower() == "txt":
            return "".join(answer["data"])
    return None


try:
    import dns.resolver

    _get_txt = get_txt_dnspython
except ImportError:
    try:
        import DNS

        DNS.DiscoverNameServers()
        _get_txt = get_txt_pydns
    except:
        raise


def parse_tag_value(tag_list):
    """Parse a DKIM Tag=Value list.

    Interprets the syntax specified by RFC6376 section 3.2.
    Assumes that folding whitespace is already unfolded.

    @param tag_list: A bytes string containing a DKIM Tag=Value list.
    """
    tags = {}

    tag_specs = tag_list.strip().split(b";")
    # tag_specs = tag_list.split(b';')
    # Trailing semicolons are valid.
    if not tag_specs[-1]:
        tag_specs.pop()
    for tag_spec in tag_specs:
        try:
            key, value = [x.strip() for x in tag_spec.split(b"=", 1)]
        except ValueError:
            raise InvalidTagSpec(tag_spec)
        if re.match(rb"^[a-zA-Z](\w)*", key) is None:
            raise InvalidTagSpec(tag_spec)
        if key in tags:
            raise DuplicateTag(key)
        tags[key] = value
    return tags


def get_txt(name, timeout=5):
    """Return a TXT record associated with a DNS name.

    @param name: The bytestring domain name to look up.
    """
    # pydns needs Unicode, but DKIM's d= is ASCII (already punycoded).
    try:
        # unicode_name = name.decode()
        unicode_name = name.decode()
    except UnicodeDecodeError:
        return None
    txt = _get_txt(unicode_name, timeout)

    if type(txt) is str:
        txt = txt.encode("utf-8")
    return txt


class HashThrough:
    def __init__(self, hasher, info=False):
        self.data = []
        self.hasher = hasher
        self.name = hasher.name
        self.info = info

    def update(self, data):
        if self.info:
            self.data.append(data)
        return self.hasher.update(data)

    def digest(self):
        return self.hasher.digest()

    def hexdigest(self):
        return self.hasher.hexdigest()

    def hashed(self):
        return b"".join(self.data)


def bitsize(x):
    """Return size of long in bits."""
    return len(bin(x)) - 2


class DKIMException(Exception):
    """Base class for DKIM errors."""


class InternalError(DKIMException):
    """Internal error in dkim module. Should never happen."""


class KeyFormatError(DKIMException):
    """Key format error while parsing an RSA public or private key."""


class MessageFormatError(DKIMException):
    """RFC822 message format error."""


class ParameterError(DKIMException):
    """Input parameter error."""


class ValidationError(DKIMException):
    """Validation error."""


class AuthresNotFoundError(DKIMException):
    """Authres Package not installed, needed for ARC"""


class NaClNotFoundError(DKIMException):
    """Nacl package not installed, needed for ed25119 signatures"""


class UnknownKeyTypeError(DKIMException):
    """Key type (k tag) is not known (rsa/ed25519)"""


def select_headers(headers, include_headers):
    """Select message header fields to be signed/verified.

    >>> h = [("from", "biz"), ("foo", "bar"), ("from", "baz"), ("subject", "boring")]
    >>> i = ["from", "subject", "to", "from"]
    >>> select_headers(h, i)
    [('from', 'baz'), ('subject', 'boring'), ('from', 'biz')]
    >>> h = [("From", "biz"), ("Foo", "bar"), ("Subject", "Boring")]
    >>> i = ["from", "subject", "to", "from"]
    >>> select_headers(h, i)
    [('From', 'biz'), ('Subject', 'Boring')]
    """
    sign_headers = []
    lastindex = {}
    for h in include_headers:
        assert h == h.lower()
        i = lastindex.get(h, len(headers))
        while i > 0:
            i -= 1
            if h == headers[i][0].lower():
                sign_headers.append(headers[i])
                break
        lastindex[h] = i
    return sign_headers


# FWS  =  ([*WSP CRLF] 1*WSP) /  obs-FWS ; Folding white space  [RFC5322]
FWS = rb"(?:(?:\s*\r?\n)?\s+)?"
RE_BTAG = re.compile(
    rb"([;\s]b" + FWS + rb"=)(?:" + FWS + rb"[a-zA-Z0-9+/=])*(?:\r?\n\Z)?",
)


def hash_headers(
    hasher,
    canonicalize_headers,
    headers,
    include_headers,
    sigheader,
    sig,
):
    """Update hash for signed message header fields."""
    sign_headers = select_headers(headers, include_headers)
    # The call to _remove() assumes that the signature b= only appears
    # once in the signature header
    # )
    cheaders = canonicalize_headers.canonicalize_headers(
        {b"dkim-signature": RE_BTAG.sub(b"\\1", sigheader[b"dkim-signature"])},
    )  # the dkim sig is hashed with no trailing crlf, even if the
    # canonicalization algorithm would add one.
    for x, y in sign_headers + [(x, y.rstrip()) for x, y in cheaders]:
        hasher.update(x)
        hasher.update(b":")
        hasher.update(y)
    return sign_headers


def hash_headers_ed25519(
    pk,
    canonicalize_headers,
    headers,
    include_headers,
    sigheader,
    sig,
):
    """Update hash for signed message header fields."""
    hash_header = ""
    sign_headers = select_headers(headers, include_headers)
    # The call to _remove() assumes that the signature b= only appears
    # once in the signature header
    cheaders = canonicalize_headers.canonicalize_headers(
        [(sigheader[0], RE_BTAG.sub(b"\\1", sigheader[1]))],
    )
    # the dkim sig is hashed with no trailing crlf, even if the
    # canonicalization algorithm would add one.
    for x, y in sign_headers + [(x, y.rstrip()) for x, y in cheaders]:
        hash_header += x + y
    return sign_headers, hash_header


def validate_signature_fields(
    sig,
    mandatory_fields=[b"v", b"a", b"b", b"bh", b"d", b"h", b"s"],
    arc=False,
):
    """Validate DKIM or ARC Signature fields.
    Basic checks for presence and correct formatting of mandatory fields.
    Raises a ValidationError if checks fail, otherwise returns None.
    @param sig: A dict mapping field keys to values.
    @param mandatory_fields: A list of non-optional fields
    @param arc: flag to differentiate between dkim & arc
    """
    if arc:
        hashes = ARC_HASH_ALGORITHMS
    else:
        hashes = HASH_ALGORITHMS
    for field in mandatory_fields:
        if field not in sig:
            raise ValidationError(f"missing {field}=")

    if b"a" in sig and sig[b"a"] not in hashes:
        raise ValidationError(f"unknown signature algorithm: {sig[b'a']}")

    if b"b" in sig:
        if re.match(rb"[\s0-9A-Za-z+/]+=*$", sig[b"b"]) is None:
            raise ValidationError(f"b= value is not valid base64 ({sig[b'b']})")
        if len(re.sub(rb"\s+", b"", sig[b"b"])) % 4 != 0:
            raise ValidationError(f"b= value is not valid base64 ({sig[b'b']})")

    if b"bh" in sig:
        if re.match(rb"[\s0-9A-Za-z+/]+=*$", sig[b"bh"]) is None:
            raise ValidationError(f"bh= value is not valid base64 ({sig[b'bh']})")
        if len(re.sub(rb"\s+", b"", sig[b"bh"])) % 4 != 0:
            raise ValidationError(f"bh= value is not valid base64 ({sig[b'bh']})")

    if b"cv" in sig and sig[b"cv"] not in (CV_Pass, CV_Fail, CV_None):
        raise ValidationError(f"cv= value is not valid ({sig[b'cv']})")

    # Nasty hack to support both str and bytes... check for both the
    # character and integer values.
    if (
        not arc
        and b"i" in sig
        and (
            not sig[b"i"].lower().endswith(sig[b"d"].lower())
            or sig[b"i"][-len(sig[b"d"]) - 1] not in ("@", ".", 64, 46)
        )
    ):
        raise ValidationError(
            f"i= domain is not a subdomain of d= (i={sig[b'i']} d={sig[b'd']})",
        )
    if b"l" in sig and re.match(rb"\d{,76}$", sig[b"l"]) is None:
        raise ValidationError(f"l= value is not a decimal integer ({sig[b'l']})")
    if b"q" in sig and sig[b"q"] != b"dns/txt":
        raise ValidationError(f"q= value is not dns/txt ({sig[b'q']})")

    if b"t" in sig:
        if re.match(rb"\d+$", sig[b"t"]) is None:
            raise ValidationError(f"t= value is not a decimal integer ({sig[b't']})")
        now = int(time.time())
        slop = 36000  # 10H leeway for mailers with inaccurate clocks
        t_sign = int(sig[b"t"])
        if t_sign > now + slop:
            raise ValidationError(f"t= value is in the future ({sig[b't']})")

    if b"v" in sig and sig[b"v"] != b"1":
        raise ValidationError(f"v= value is not 1 ({sig[b'v']})")

    if b"x" in sig:
        if re.match(rb"\d+$", sig[b"x"]) is None:
            raise ValidationError(f"x= value is not a decimal integer ({sig[b'x']})")
        x_sign = int(sig[b"x"])
        now = int(time.time())
        slop = 36000  # 10H leeway for mailers with inaccurate clocks
        if x_sign < now - slop:
            raise ValidationError(f"x= value is past ({sig[b'x']})")
            if x_sign < t_sign:
                raise ValidationError(
                    f"x= value is less than t= value (x={sig[b'x']} t={sig[b't']})",
                )


def rfc822_parse(message):
    """Parse a message in RFC822 format.

    @param message: The message in RFC822 format. Either CRLF or LF is an accepted line separator.
    @return: Returns a tuple of (headers, body) where headers is a list of (name, value) pairs.
    The body is a CRLF-separated string.
    """
    headers = []
    lines = re.split(b"\r?\n", message)
    i = 0
    while i < len(lines):
        if len(lines[i]) == 0:
            # End of headers, return what we have plus the body, excluding the blank line.
            i += 1
            break
        if lines[i][0] in ("\x09", "\x20", 0x09, 0x20):
            headers[-1][1] += lines[i] + b"\r\n"
        else:
            m = re.match(rb"([\x21-\x7e]+?):", lines[i])
            if m is not None:
                headers.append([m.group(1), lines[i][m.end(0) :] + b"\r\n"])
            elif lines[i].startswith(b"From "):
                pass
            else:
                raise MessageFormatError(
                    f"Unexpected characters in RFC822 header: {lines[i]}",
                )
        i += 1
    return (headers, b"\r\n".join(lines[i:]))


def text(s):
    """Normalize bytes/str to str for python 2/3 compatible doctests.
    >>> text(b"foo")
    'foo'
    >>> text("foo")
    'foo'
    >>> text("foo")
    'foo'
    """
    if type(s) is str:
        return s
    s = s.decode("ascii")
    if type(s) is str:
        return s
    return s.encode("ascii")


def fold(header, namelen=0, linesep=b"\r\n"):
    """Fold a header line into multiple crlf-separated lines of text at column
     72.  The crlf does not count for line length.

    >>> text(fold(b"foo"))
    'foo'
    >>> text(fold(b"foo  " + b"foo" * 24).splitlines()[0])
    'foo '
    >>> text(fold(b"foo" * 25).splitlines()[-1])
    ' foo'
    >>> len(fold(b"foo" * 25).splitlines()[0])
    72
    >>> text(fold(b"x"))
    'x'
    >>> text(fold(b"xyz" * 24))
    'xyzxyzxyzxyzxyzxyzxyzxyzxyzxyzxyzxyzxyzxyzxyzxyzxyzxyzxyzxyzxyzxyzxyzxyz'
    >>> len(fold(b"xyz" * 48))
    150
    """
    # 72 is the max line length we actually want, but the header field name
    # has to fit in the first line too (See Debian Bug #863690).
    maxleng = 72 - namelen
    if len(header) <= maxleng:
        return header
    if len(header) - header.rfind(b"\r\n") == 2 and len(header) <= maxleng + 2:
        return header
    i = header.rfind(b"\r\n ")
    if i == -1:
        pre = b""
    else:
        i += 3
        pre = header[:i]
        header = header[i:]
    while len(header) > maxleng:
        i = header[:maxleng].rfind(b" ")
        if i == -1:
            j = maxleng
            pre += header[:j] + linesep + b" "
        else:
            j = i + 1
            pre += header[:i] + linesep + b" "
        header = header[j:]
        maxleng = 71
    if len(header) > 2:
        return pre + header
    if pre[0] == b" ":
        return pre[:-1]
    return pre + header


def evaluate_pk(name, s):
    if not s:
        raise KeyFormatError(f"missing public key: {name}")
    try:
        if type(s) is str:
            s = s.encode("ascii")
        pub = parse_tag_value(s)
    except InvalidTagValueList as e:
        raise KeyFormatError(e)
    try:
        if pub[b"v"] != b"DKIM1":
            raise KeyFormatError("bad version")
    except KeyError:
        # Version not required in key record: RFC 6376 3.6.1
        pass
    try:
        if pub[b"k"] == b"ed25519":
            try:
                pk = nacl.signing.VerifyKey(
                    pub[b"p"],
                    encoder=nacl.encoding.Base64Encoder,
                )
            except NameError:
                raise NaClNotFoundError(
                    "pynacl module required for ed25519 signing, see README.md",
                )
            keysize = 256
            ktag = b"ed25519"
    except KeyError:
        pub[b"k"] = b"rsa"
    if pub[b"k"] == b"rsa":
        try:
            pk = parse_public_key(base64.b64decode(pub[b"p"]))
            keysize = bitsize(pk["modulus"])
        except KeyError:
            raise KeyFormatError(f"incomplete public key: {s}")
        except (TypeError, UnparsableKeyError) as e:
            raise KeyFormatError(f"could not parse public key ({pub[b'p']}): {e}")
        ktag = b"rsa"
    if pub[b"k"] != b"rsa" and pub[b"k"] != b"ed25519":
        raise KeyFormatError(f"unknown algorithm in k= tag: {pub[b'k']}")
    seqtlsrpt = False
    try:
        # Ignore unknown service types, RFC 6376 3.6.1
        if pub[b"s"] != b"*" and pub[b"s"] != b"email" and pub[b"s"] != b"tlsrpt":
            pk = None
            keysize = None
            ktag = None
            raise KeyFormatError(f"unknown service type in s= tag: {pub[b's']}")
        if pub[b"s"] == b"tlsrpt":
            seqtlsrpt = True
    except:
        # Default is '*' - all service types, so no error if missing from key record
        pass
    return pk, keysize, ktag, seqtlsrpt


def load_pk_from_dns(name, dnsfunc=get_txt, timeout=5):
    s = dnsfunc(name, timeout=timeout)
    pk, keysize, ktag, seqtlsrpt = evaluate_pk(name, s)
    return pk, keysize, ktag, seqtlsrpt


#: Abstract base class for holding messages and options during DKIM/ARC signing and verification.
class DomainSigner:
    # NOTE - the first 2 indentation levels are 2 instead of 4
    # to minimize changed lines from the function only version.

    #: @param message: an RFC822 formatted message to be signed or verified
    #: (with either \\n or \\r\\n line endings)
    #: @param logger: a logger to which info info will be written (default None)
    #: @param signature_algorithm: the signing algorithm to use when signing
    #: @param info_content: log headers and body after canonicalization (default False)
    #: @param linesep: use this line seperator for folding the headers
    #: @param timeout: number of seconds for DNS lookup timeout (default = 5)
    #: @param tlsrpt: message is an RFC 8460 TLS report (default False)
    #: False: Not a tlsrpt, True: Is a tlsrpt, 'strict': tlsrpt, invalid if
    #: service type is missing. For signing, if True, length is never used.
    def __init__(
        self,
        message=None,
        logger=None,
        signature_algorithm=b"rsa-sha256",
        minkey=1024,
        linesep="\r\n",
        info_content=False,
        timeout=5,
        tlsrpt=False,
        headers=None,
    ):
        if headers:
            b_header = {}

            for h in headers:
                b_header[h.encode("utf-8")] = headers[h][0].encode("utf-8")

            self.headers = b_header
            self.body = b""

            #: The DKIM signing domain last signed or verified.
            self.domain = None
            #: The DKIM key selector last signed or verified.
            self.selector = "default"
            #: Signature parameters of last sign or verify.  To parse
            #: a DKIM-Signature header field that you have in hand,
            #: use L{dkim.util.parse_tag_value}.
            self.signature_fields = {}
            #: The list of headers last signed or verified.  Each header
            #: is a name,value tuple.  FIXME: The headers are canonicalized.
            #: This could be more useful as original headers.
            self.signed_headers = []
            #: The public key size last verified.
            self.keysize = 0
        else:
            self.set_message(message)
        if logger is None:
            logger = get_default_logger()
        self.logger = logger
        self.info_content = info_content and logger.isEnabledFor(logging.info)
        if signature_algorithm not in HASH_ALGORITHMS:
            raise ParameterError(
                "Unsupported signature algorithm: " + signature_algorithm,
            )
        self.signature_algorithm = signature_algorithm
        #: Header fields which should be signed.  Default as suggested by RFC6376
        self.should_sign = set(DKIM.SHOULD)
        #: Header fields which should not be signed.  The default is from RFC6376.
        #: Attempting to sign these headers results in an exception.
        #: If it is necessary to sign one of these, it must be removed
        #: from this list first.
        self.should_not_sign = set(DKIM.SHOULD_NOT)
        #: Header fields to sign an extra time to prevent additions.
        self.frozen_sign = set(DKIM.FROZEN)
        #: Minimum public key size.  Shorter keys raise KeyFormatError. The
        #: default is 1024
        self.minkey = minkey
        # use this line seperator for output
        self.linesep = linesep
        self.timeout = timeout
        self.tlsrpt = tlsrpt
        # Service type in DKIM record is s=tlsrpt
        self.seqtlsrpt = False

    #: Header fields to protect from additions by default.
    #:
    #: The short list below is the result more of instinct than logic.
    #: @since: 0.5
    FROZEN = (b"from",)

    #: The rfc6376 recommended header fields to sign
    #: @since: 0.5
    SHOULD = (
        b"from",
        b"sender",
        b"reply-to",
        b"subject",
        b"date",
        b"message-id",
        b"to",
        b"cc",
        b"mime-version",
        b"content-type",
        b"content-transfer-encoding",
        b"content-id",
        b"content-description",
        b"resent-date",
        b"resent-from",
        b"resent-sender",
        b"resent-to",
        b"resent-cc",
        b"resent-message-id",
        b"in-reply-to",
        b"references",
        b"list-id",
        b"list-help",
        b"list-unsubscribe",
        b"list-subscribe",
        b"list-post",
        b"list-owner",
        b"list-archive",
    )

    #: The rfc6376 recommended header fields not to sign.
    #: @since: 0.5
    SHOULD_NOT = (
        b"return-path",
        b"received",
        b"comments",
        b"keywords",
        b"bcc",
        b"resent-bcc",
        b"dkim-signature",
    )

    # Doesn't seem to be used (GS)
    #: The U{RFC5322<http://tools.ietf.org/html/rfc5322#section-3.6>}
    #: complete list of singleton headers (which should
    #: appear at most once).  This can be used for a "paranoid" or
    #: "strict" signing mode.
    #: Bcc in this list is in the SHOULD NOT sign list, the rest could
    #: be in the default FROZEN list, but that could also make signatures
    #: more fragile than necessary.
    #: @since: 0.5
    RFC5322_SINGLETON = (
        b"date",
        b"from",
        b"sender",
        b"reply-to",
        b"to",
        b"cc",
        b"bcc",
        b"message-id",
        b"in-reply-to",
        b"references",
    )

    def add_frozen(self, s):
        """Add headers not in should_not_sign to frozen_sign.
        @param s: list of headers to add to frozen_sign
        @since: 0.5

        >>> dkim = DKIM()
        >>> dkim.add_frozen(DKIM.RFC5322_SINGLETON)
        >>> [text(x) for x in sorted(dkim.frozen_sign)]
        ['cc', 'date', 'from', 'in-reply-to', 'message-id', 'references', 'reply-to', 'sender', 'to']
        >>> dkim2 = DKIM()
        >>> dkim2.add_frozen((b"date", b"subject"))
        >>> [text(x) for x in sorted(dkim2.frozen_sign)]
        ['date', 'from', 'subject']
        """
        self.frozen_sign.update(
            x.lower() for x in s if x.lower() not in self.should_not_sign
        )

    def add_should_not(self, s):
        """Add headers not in should_not_sign to frozen_sign.
        @param s: list of headers to add to frozen_sign
        @since: 0.9

        >>> dkim = DKIM()
        >>> dkim.add_should_not(DKIM.RFC5322_SINGLETON)
        >>> [text(x) for x in sorted(dkim.should_not_sign)]
        ['bcc', 'cc', 'comments', 'date', 'dkim-signature', 'in-reply-to', 'keywords', 'message-id', 'received', 'references', 'reply-to', 'resent-bcc', 'return-path', 'sender', 'to']
        """
        self.should_not_sign.update(
            x.lower() for x in s if x.lower() not in self.frozen_sign
        )

    #: Load a new message to be signed or verified.
    #: @param message: an RFC822 formatted message to be signed or verified
    #: (with either \\n or \\r\\n line endings)
    #: @since: 0.5
    def set_message(self, message):
        if message:
            self.headers, self.body = rfc822_parse(message)
        else:
            self.headers, self.body = [], ""
        #: The DKIM signing domain last signed or verified.
        self.domain = None
        #: The DKIM key selector last signed or verified.
        self.selector = "default"
        #: Signature parameters of last sign or verify.  To parse
        #: a DKIM-Signature header field that you have in hand,
        #: use L{dkim.util.parse_tag_value}.
        self.signature_fields = {}
        #: The list of headers last signed or verified.  Each header
        #: is a name,value tuple.  FIXME: The headers are canonicalized.
        #: This could be more useful as original headers.
        self.signed_headers = []
        #: The public key size last verified.
        self.keysize = 0

    def default_sign_headers(self):
        """Return the default list of headers to sign: those in should_sign or
        frozen_sign, with those in frozen_sign signed an extra time to prevent
        additions.
        @since: 0.5
        """
        hset = self.should_sign | self.frozen_sign
        include_headers = [x for x, y in self.headers if x.lower() in hset]
        return include_headers + [
            x for x in include_headers if x.lower() in self.frozen_sign
        ]

    def all_sign_headers(self):
        """Return header list of all existing headers not in should_not_sign.
        @since: 0.5
        """
        return [x for x, y in self.headers if x.lower() not in self.should_not_sign]

    # Abstract helper method to generate a tag=value header from a list of fields
    #: @param fields: A list of key value tuples to be included in the header
    #: @param include_headers: A list message headers to include in the b= signature computation
    #: @param canon_policy: A canonicialization policy for b= & bh=
    #: @param header_name: The name of the generated header
    #: @param pk: The private key used for signature generation
    #: @param standardize:  Flag to enable 'standard' header syntax
    def gen_header(
        self,
        fields,
        include_headers,
        canon_policy,
        header_name,
        pk,
        standardize=False,
    ):
        if standardize:
            lower = [
                (x, y.lower().replace(b" ", b"")) for (x, y) in fields if x != b"bh"
            ]
            reg = [(x, y.replace(b" ", b"")) for (x, y) in fields if x == b"bh"]
            fields = lower + reg
            fields = sorted(fields, key=(lambda x: x[0]))

        header_value = b"; ".join(b"=".join(x) for x in fields)
        if not standardize:
            header_value = fold(header_value, namelen=len(header_name), linesep=b"\r\n")
        header_value = RE_BTAG.sub(b"\\1", header_value)
        header = (header_name, b" " + header_value)
        h = HashThrough(self.hasher(), self.info_content)
        sig = dict(fields)

        headers = canon_policy.canonicalize_headers(self.headers)
        self.signed_headers = hash_headers(
            h,
            canon_policy,
            headers,
            include_headers,
            header,
            sig,
        )
        if self.info_content:
            self.logger.info("sign %s headers: %r" % (header_name, h.hashed()))

        if (
            self.signature_algorithm == b"rsa-sha256"
            or self.signature_algorithm == b"rsa-sha1"
        ):
            try:
                sig2 = RSASSA_PKCS1_v1_5_sign(h, pk)
            except DigestTooLargeError:
                raise ParameterError("digest too large for modulus")
        elif self.signature_algorithm == b"ed25519-sha256":
            sigobj = pk.sign(h.digest())
            sig2 = sigobj.signature
        # Folding b= is explicity allowed, but yahoo and live.com are broken
        # header_value += base64.b64encode(bytes(sig2))
        # Instead of leaving unfolded (which lets an MTA fold it later and still
        # breaks yahoo and live.com), we change the default signing mode to
        # relaxed/simple (for broken receivers), and fold now.
        idx = [i for i in range(len(fields)) if fields[i][0] == b"b"][0]
        fields[idx] = (b"b", base64.b64encode(bytes(sig2)))
        header_value = b"; ".join(b"=".join(x) for x in fields) + self.linesep

        if not standardize:
            header_value = fold(
                header_value,
                namelen=len(header_name),
                linesep=self.linesep,
            )

        return header_value

    def verify_sig_process(self, sig, include_headers, sig_header, dnsfunc):
        """Non-async sensitive verify_sig elements.  Separated to avoid async code
        duplication.
        """
        # RFC 8460 MAY ignore signatures without tlsrpt Service Type
        if self.tlsrpt == "strict" and not self.seqtlsrpt:
            raise ValidationError("Message is tlsrpt and Service Type is not tlsrpt")
        # Inferred requirement from both RFC 8460 and RFC 6376
        if not self.tlsrpt and self.seqtlsrpt:
            raise ValidationError("Message is not tlsrpt and Service Type is tlsrpt")

        try:
            canon_policy = CanonicalizationPolicy.from_c_value(
                sig.get(b"c", b"simple/simple"),
            )
        except InvalidCanonicalizationPolicyError as e:
            raise MessageFormatError(f"invalid c= value: {e.args[0]}")

        hasher = HASH_ALGORITHMS[sig[b"a"]]

        # validate body if present
        ignore = r"""
    if b'bh' in sig:
      h = HashThrough(hasher(), self.info_content)

      body = canon_policy.canonicalize_body(self.body)
      if b'l' in sig and not self.tlsrpt:
        body = body[:int(sig[b'l'])]
      h.update(body)
      if self.info_content:
          self.logger.info("body hashed: %r" % h.hashed())
      bodyhash = h.digest()

      self.logger.info("bh: %s" % base64.b64encode(bodyhash))
      try:
          bh = base64.b64decode(re.sub(br"\s+", b"", sig[b'bh']))
      except TypeError as e:
          raise MessageFormatError(str(e))
      if bodyhash != bh:
          raise ValidationError(
              "body hash mismatch (got %s, expected %s)" %
              (base64.b64encode(bodyhash), sig[b'bh']))
    """
        # address bug#644046 by including any additional From header
        # fields when verifying.  Since there should be only one From header,
        # this shouldn't break any legitimate messages.  This could be
        # generalized to check for extras of other singleton headers.
        if b"from" in include_headers:
            include_headers.append(b"from")
        h = HashThrough(hasher(), self.info_content)

        headers = canon_policy.canonicalize_headers(self.headers)
        self.signed_headers = hash_headers(
            h,
            canon_policy,
            headers,
            include_headers,
            sig_header,
            sig,
        )
        if self.info_content:
            self.logger.info(
                "signed for %s: %r" % (sig_header[b"dkim-signature"], h.hashed()),
            )
        signature = base64.b64decode(re.sub(rb"\s+", b"", sig[b"b"]))
        if self.ktag == b"rsa":
            try:
                res = RSASSA_PKCS1_v1_5_verify(h, signature, self.pk)
                self.logger.info(f"{sig_header[b'dkim-signature']} valid: {res}")
                if res and self.keysize < self.minkey:
                    raise KeyFormatError("public key too small: %d" % self.keysize)
                return res
            except (TypeError, DigestTooLargeError) as e:
                raise KeyFormatError(f"digest too large for modulus: {e}")
        elif self.ktag == b"ed25519":
            try:
                self.pk.verify(h.digest(), signature)
                self.logger.info(f"{(sig_header[0])} valid")
                return True
            except nacl.exceptions.BadSignatureError:
                return False
        else:
            raise UnknownKeyTypeError(self.ktag)

    # Abstract helper method to verify a signed header
    #: @param sig: List of (key, value) tuples containing tag=values of the header
    #: @param include_headers: headers to validate b= signature against
    #: @param sig_header: (header_name, header_value)
    #: @param dnsfunc: interface to dns
    def verify_sig(self, sig, include_headers, sig_header, dnsfunc):
        name = sig[b"s"] + b"._domainkey." + sig[b"d"] + b"."
        try:
            self.pk, self.keysize, self.ktag, self.seqtlsrpt = load_pk_from_dns(
                name,
                dnsfunc,
                timeout=self.timeout,
            )
        except KeyFormatError as e:
            self.logger.error(f"{e}")
            return False
        except binascii.Error as e:
            self.logger.error(f"KeyFormatError: {e}")
            return False
        return self.verify_sig_process(sig, include_headers, sig_header, dnsfunc)


class DKIM(DomainSigner):
    #: Sign an RFC822 message and return the DKIM-Signature header line.
    #:
    #: The include_headers option gives full control over which header fields
    #: are signed.  Note that signing a header field that doesn't exist prevents
    #: that field from being added without breaking the signature.  Repeated
    #: fields (such as Received) can be signed multiple times.  Instances
    #: of the field are signed from bottom to top.  Signing a header field more
    #: times than are currently present prevents additional instances
    #: from being added without breaking the signature.
    #:
    #: The length option allows the message body to be appended to by MTAs
    #: enroute (e.g. mailing lists that append unsubscribe information)
    #: without breaking the signature.
    #:
    #: The default include_headers for this method differs from the backward
    #: compatible sign function, which signs all headers not
    #: in should_not_sign.  The default list for this method can be modified
    #: by tweaking should_sign and frozen_sign (or even should_not_sign).
    #: It is only necessary to pass an include_headers list when precise control
    #: is needed.
    #:
    #: @param selector: the DKIM selector value for the signature
    #: @param domain: the DKIM domain value for the signature
    #: @param privkey: a PKCS#1 private key in base64-encoded text form
    #: @param identity: the DKIM identity value for the signature
    #: (default "@"+domain)
    #: @param canonicalize: the canonicalization algorithms to use
    #: (default (Simple, Simple))
    #: @param include_headers: a list of strings indicating which headers
    #: are to be signed (default rfc4871 recommended headers)
    #: @param length: true if the l= tag should be included to indicate
    #: body length signed (default False).
    #: @return: DKIM-Signature header field terminated by '\r\n'
    #: @raise DKIMException: when the message, include_headers, or key are badly
    #: formed.
    def sign(
        self,
        selector,
        domain,
        privkey,
        signature_algorithm=None,
        identity=None,
        canonicalize=(b"relaxed", b"simple"),
        include_headers=None,
        length=False,
    ):
        if signature_algorithm:
            self.signature_algorithm = signature_algorithm
        if (
            self.signature_algorithm == b"rsa-sha256"
            or self.signature_algorithm == b"rsa-sha1"
        ):
            try:
                pk = parse_pem_private_key(privkey)
            except UnparsableKeyError as e:
                raise KeyFormatError(str(e))
        elif self.signature_algorithm == b"ed25519-sha256":
            try:
                pk = nacl.signing.SigningKey(
                    privkey,
                    encoder=nacl.encoding.Base64Encoder,
                )
            except NameError:
                raise NaClNotFoundError(
                    "pynacl module required for ed25519 signing, see README.md",
                )

        if identity is not None and not identity.endswith(domain):
            raise ParameterError("identity must end with domain")

        canon_policy = CanonicalizationPolicy.from_c_value(b"/".join(canonicalize))

        if include_headers is None:
            include_headers = self.default_sign_headers()
        try:
            include_headers = [bytes(x, "utf-8") for x in include_headers]
        except TypeError:
            # TypeError means it's already bytes and we're good or we're in
            # Python 2 and we don't care.  See LP: #1776775.
            pass

        include_headers = tuple([x.lower() for x in include_headers])
        # record what verify should extract
        self.include_headers = include_headers

        if self.tlsrpt:
            # RFC 8460 MUST NOT
            length = False

        # rfc4871 says FROM is required
        if b"from" not in include_headers:
            raise ParameterError("The From header field MUST be signed")

        # raise exception for any SHOULD_NOT headers, call can modify
        # SHOULD_NOT if really needed.
        for x in set(include_headers).intersection(self.should_not_sign):
            raise ParameterError(f"The {x} header field SHOULD NOT be signed")

        body = canon_policy.canonicalize_body(self.body)

        self.hasher = HASH_ALGORITHMS[self.signature_algorithm]
        h = self.hasher()
        h.update(body)
        bodyhash = base64.b64encode(h.digest())

        sigfields = [
            x
            for x in [
                (b"v", b"1"),
                (b"a", self.signature_algorithm),
                (b"c", canon_policy.to_c_value()),
                (b"d", domain),
                (b"i", identity or b"@" + domain),
                length and (b"l", str(len(body)).encode("ascii")),
                (b"q", b"dns/txt"),
                (b"s", selector),
                (b"t", str(int(time.time())).encode("ascii")),
                (b"h", b" : ".join(include_headers)),
                (b"bh", bodyhash),
                # Force b= to fold onto it's own line so that refolding after
                # adding sig doesn't change whitespace for previous tags.
                (b"b", b"0" * 60),
            ]
            if x
        ]

        res = self.gen_header(
            sigfields,
            include_headers,
            canon_policy,
            b"DKIM-Signature",
            pk,
        )

        self.domain = domain
        self.selector = selector
        self.signature_fields = dict(sigfields)
        return b"DKIM-Signature: " + res

    #: Checks if any DKIM signature is present
    #: @return: True if there is one or more DKIM signatures present or False otherwise
    def present(self):
        return (
            len([(x, y) for x, y in self.headers if x.lower() == b"dkim-signature"]) > 0
        )

    def verify_headerprep(self, idx=0):
        """Non-DNS verify parts to minimize asyncio code duplication."""
        # sigheaders = [(x.encode('utf-8'),self.headers[x][0].encode('utf-8')) for x in self.headers if x.lower() == "dkim-signature"]
        sigheaders = []
        for x in self.headers:
            if x.lower() == b"dkim-signature":
                dkim_sig = {}
                dkim_sig[x] = self.headers[x]
                sigheaders.append(dkim_sig)
                # sigheaders[x] = self.headers[x]
        # sigheaders = {(x,self.headers[x]) for x in self.headers if x.lower() == b"dkim-signature"}

        # sigheaders = [(x,y) for x,y in self.headers if x.lower() == b"dkim-signature"]
        if len(sigheaders) <= idx:
            return False

        # By default, we validate the first DKIM-Signature line found.
        try:
            sig = parse_tag_value(sigheaders[idx][b"dkim-signature"])
            self.signature_fields = sig
        except InvalidTagValueList as e:
            raise MessageFormatError(e)

        validate_signature_fields(sig)
        self.domain = sig[b"d"]
        self.selector = sig[b"s"]

        include_headers = [x.lower() for x in re.split(rb"\s*:\s*", sig[b"h"])]
        self.include_headers = tuple(include_headers)
        return sig, include_headers, sigheaders

    #: Verify a DKIM signature.
    #: @type idx: int
    #: @param idx: which signature to verify.  The first (topmost) signature is 0.
    #: @type dnsfunc: callable
    #: @param dnsfunc: an option function to lookup TXT resource records
    #: for a DNS domain.  The default uses dnspython or pydns.
    #: @return: True if signature verifies or False otherwise
    #: @raise DKIMException: when the message, signature, or key are badly formed
    def verify(self, idx=0, dnsfunc=get_txt):
        prep = self.verify_headerprep(idx)
        if prep:
            sig, include_headers, sigheaders = prep
            return self.verify_sig(sig, include_headers, sigheaders[idx], dnsfunc)
        return False  # No signature


#: Hold messages and options during ARC signing and verification.
class ARC(DomainSigner):
    #: Header fields used by ARC
    ARC_HEADERS = (b"arc-seal", b"arc-message-signature", b"arc-authentication-results")

    #: Regex to extract i= value from ARC headers
    INSTANCE_RE = re.compile(rb"[\s;]?i\s*=\s*(\d+)", re.MULTILINE | re.IGNORECASE)

    def sorted_arc_headers(self):
        headers = []
        # Use relaxed canonicalization to unfold and clean up headers
        relaxed_headers = Relaxed.canonicalize_headers(self.headers)
        for x, y in relaxed_headers:
            if x.lower() in ARC.ARC_HEADERS:
                m = ARC.INSTANCE_RE.search(y)
                if m is not None:
                    try:
                        i = int(m.group(1))
                        headers.append((i, (x, y)))
                    except ValueError:
                        self.logger.info(
                            f"invalid instance number {m.group(1)}: '{x}: {y}'",
                        )
                else:
                    self.logger.info(f"not instance number: '{x}: {y}'")

        if len(headers) == 0:
            return 0, []

        def arc_header_key(a):
            return [a[0], a[1][0].lower(), a[1][1].lower()]

        headers = sorted(headers, key=arc_header_key)
        headers.reverse()
        return headers[0][0], headers

    #: Sign an RFC822 message and return the list of ARC set header lines
    #:
    #: The include_headers option gives full control over which header fields
    #: are signed for the ARC-Message-Signature.  Note that signing a header
    #: field that doesn't exist prevents
    #: that field from being added without breaking the signature.  Repeated
    #: fields (such as Received) can be signed multiple times.  Instances
    #: of the field are signed from bottom to top.  Signing a header field more
    #: times than are currently present prevents additional instances
    #: from being added without breaking the signature.
    #:
    #: The default include_headers for this method differs from the backward
    #: compatible sign function, which signs all headers not
    #: in should_not_sign.  The default list for this method can be modified
    #: by tweaking should_sign and frozen_sign (or even should_not_sign).
    #: It is only necessary to pass an include_headers list when precise control
    #: is needed.
    #:
    #: @param selector: the DKIM selector value for the signature
    #: @param domain: the DKIM domain value for the signature
    #: @param privkey: a PKCS#1 private key in base64-encoded text form
    #: @param srv_id: a srv_id for identifying AR headers to sign & extract cv from
    #: @param include_headers: a list of strings indicating which headers
    #: are to be signed (default rfc4871 recommended headers)
    #: @return: list of ARC set header fields
    #: @raise DKIMException: when the message, include_headers, or key are badly
    #: formed.
    def sign(
        self,
        selector,
        domain,
        privkey,
        srv_id,
        include_headers=None,
        timestamp=None,
        standardize=False,
    ):
        INSTANCE_LIMIT = 50  # Maximum allowed i= value
        self.add_should_not(("Authentication-Results",))
        # check if authres has been imported
        try:
            AuthenticationResultsHeader
        except:
            self.logger.info("authres package not installed")
            raise AuthresNotFoundError

        try:
            pk = parse_pem_private_key(privkey)
        except UnparsableKeyError as e:
            raise KeyFormatError(str(e))

        # extract, parse, filter & group AR headers
        ar_headers = [
            res.strip() for [ar, res] in self.headers if ar == b"Authentication-Results"
        ]
        grouped_headers = [
            (
                res,
                AuthenticationResultsHeader.parse(
                    "Authentication-Results: " + res.decode("utf-8"),
                ),
            )
            for res in ar_headers
        ]
        auth_headers = [
            res
            for res in grouped_headers
            if res[1].authserv_id == srv_id.decode("utf-8")
        ]

        if len(auth_headers) == 0:
            self.logger.info("no AR headers found, chain terminated")
            return []

        # consolidate headers
        results_lists = [
            raw.replace(srv_id + b";", b"").strip() for (raw, parsed) in auth_headers
        ]
        results_lists = [tags.split(b";") for tags in results_lists]
        results = [tag.strip() for sublist in results_lists for tag in sublist]
        auth_results = srv_id + b"; " + (b";" + self.linesep + b"  ").join(results)

        # extract cv
        parsed_auth_results = AuthenticationResultsHeader.parse(
            "Authentication-Results: " + auth_results.decode("utf-8"),
        )
        arc_results = [
            res for res in parsed_auth_results.results if res.method == "arc"
        ]
        if len(arc_results) == 0:
            chain_validation_status = CV_None
        elif len(arc_results) != 1:
            self.logger.info("multiple AR arc stamps found, failing chain")
            chain_validation_status = CV_Fail
        else:
            chain_validation_status = arc_results[0].result.lower().encode("utf-8")

        # Setup headers
        if include_headers is None:
            include_headers = self.default_sign_headers()

        include_headers = tuple([x.lower() for x in include_headers])

        # record what verify should extract
        self.include_headers = include_headers

        # rfc4871 says FROM is required
        if b"from" not in include_headers:
            raise ParameterError("The From header field MUST be signed")

        # raise exception for any SHOULD_NOT headers, call can modify
        # SHOULD_NOT if really needed.
        for x in set(include_headers).intersection(self.should_not_sign):
            raise ParameterError(f"The {x} header field SHOULD NOT be signed")

        max_instance, arc_headers_w_instance = self.sorted_arc_headers()
        instance = 1
        if len(arc_headers_w_instance) != 0:
            instance = max_instance + 1
        if instance > INSTANCE_LIMIT:
            raise ParameterError("Maximum instance tag value exceeded")

        if instance == 1 and chain_validation_status != CV_None:
            raise ParameterError(
                "No existing chain found on message, cv should be none",
            )
        if instance != 1 and chain_validation_status == CV_None:
            self.logger.info(
                "no previous AR arc results found and instance > 1, chain terminated",
            )
            return []

        new_arc_set = []
        if chain_validation_status != CV_Fail:
            arc_headers = [y for x, y in arc_headers_w_instance]
        else:  # don't include previous sets for a failed/invalid chain
            arc_headers = []

        # Compute ARC-Authentication-Results
        aar_value = ("i=%d; " % instance).encode("utf-8") + auth_results
        if aar_value[-1] != b"\n":
            aar_value += b"\r\n"

        new_arc_set.append(b"ARC-Authentication-Results: " + aar_value)
        self.headers.insert(0, (b"arc-authentication-results", aar_value))
        arc_headers.insert(0, (b"ARC-Authentication-Results", aar_value))

        # Compute bh=
        canon_policy = CanonicalizationPolicy.from_c_value(b"relaxed/relaxed")

        self.hasher = HASH_ALGORITHMS[self.signature_algorithm]
        h = HashThrough(self.hasher(), self.info_content)
        h.update(canon_policy.canonicalize_body(self.body))
        if self.info_content:
            self.logger.info("sign ams body hashed: %r" % h.hashed())
        bodyhash = base64.b64encode(h.digest())

        # Compute ARC-Message-Signature
        timestamp = str(timestamp or int(time.time())).encode("ascii")
        ams_fields = [
            x
            for x in [
                (b"i", str(instance).encode("ascii")),
                (b"a", self.signature_algorithm),
                (b"c", b"relaxed/relaxed"),
                (b"d", domain),
                (b"s", selector),
                (b"t", timestamp),
                (b"h", b" : ".join(include_headers)),
                (b"bh", bodyhash),
                # Force b= to fold onto it's own line so that refolding after
                # adding sig doesn't change whitespace for previous tags.
                (b"b", b"0" * 60),
            ]
            if x
        ]

        res = self.gen_header(
            ams_fields,
            include_headers,
            canon_policy,
            b"ARC-Message-Signature",
            pk,
            standardize,
        )

        new_arc_set.append(b"ARC-Message-Signature: " + res)
        self.headers.insert(0, (b"ARC-Message-Signature", res))
        arc_headers.insert(0, (b"ARC-Message-Signature", res))

        # Compute ARC-Seal
        as_fields = [
            x
            for x in [
                (b"i", str(instance).encode("ascii")),
                (b"cv", chain_validation_status),
                (b"a", self.signature_algorithm),
                (b"d", domain),
                (b"s", selector),
                (b"t", timestamp),
                # Force b= to fold onto it's own line so that refolding after
                # adding sig doesn't change whitespace for previous tags.
                (b"b", b"0" * 60),
            ]
            if x
        ]

        as_include_headers = [x[0].lower() for x in arc_headers]
        as_include_headers.reverse()

        # if our chain is failing or invalid, we only grab the most recent set
        # reversing the order of the headers accomplishes this
        if chain_validation_status == CV_Fail:
            self.headers.reverse()
        if b"h" in as_fields:
            raise ValidationError("h= tag not permitted in ARC-Seal header field")
        res = self.gen_header(
            as_fields,
            as_include_headers,
            canon_policy,
            b"ARC-Seal",
            pk,
            standardize,
        )

        new_arc_set.append(b"ARC-Seal: " + res)
        self.headers.insert(0, (b"ARC-Seal", res))
        arc_headers.insert(0, (b"ARC-Seal", res))

        new_arc_set.reverse()

        return new_arc_set

    #: Verify an ARC set.
    #: @type instance: int
    #: @param instance: which ARC set to verify, based on i= instance.
    #: @type dnsfunc: callable
    #: @param dnsfunc: an optional function to lookup TXT resource records
    #: for a DNS domain.  The default uses dnspython or pydns.
    #: @return: True if signature verifies or False otherwise
    #: @return: three-tuple of (CV Result (CV_Pass, CV_Fail, CV_None or None, for a chain that has ended), list of
    #: result dictionaries, result reason)
    #: @raise DKIMException: when the message, signature, or key are badly formed
    def verify(self, dnsfunc=get_txt):
        result_data = []
        max_instance, arc_headers_w_instance = self.sorted_arc_headers()
        if max_instance == 0:
            return CV_None, result_data, "Message is not ARC signed"
        for instance in range(max_instance, 0, -1):
            try:
                result = self.verify_instance(
                    arc_headers_w_instance,
                    instance,
                    dnsfunc=dnsfunc,
                )
                result_data.append(result)
            except DKIMException as e:
                self.logger.error(f"{e}")
                return CV_Fail, result_data, f"{e}"

        # Most recent instance must ams-validate
        if not result_data[0]["ams-valid"]:
            return (
                CV_Fail,
                result_data,
                "Most recent ARC-Message-Signature did not validate",
            )
        for result in result_data:
            if result["cv"] == CV_Fail:
                return (
                    None,
                    result_data,
                    "ARC-Seal[%d] reported failure, the chain is terminated"
                    % result["instance"],
                )
            if not result["as-valid"]:
                return (
                    CV_Fail,
                    result_data,
                    "ARC-Seal[%d] did not validate" % result["instance"],
                )
            if ((result["instance"] == 1) and (result["cv"] != CV_None)) or (
                (result["instance"] != 1) and (result["cv"] == CV_None)
            ):
                return (
                    CV_Fail,
                    result_data,
                    "ARC-Seal[%d] reported invalid status %s"
                    % (result["instance"], result["cv"]),
                )
        return CV_Pass, result_data, "success"

    #: Verify an ARC set.
    #: @type arc_headers_w_instance: list
    #: @param arc_headers_w_instance: list of tuples, (instance, (name, value)) of
    #: ARC headers
    #: @type instance: int
    #: @param instance: which ARC set to verify, based on i= instance.
    #: @type dnsfunc: callable
    #: @param dnsfunc: an optional function to lookup TXT resource records
    #: for a DNS domain.  The default uses dnspython or pydns.
    #: @return: True if signature verifies or False otherwise
    #: @raise DKIMException: when the message, signature, or key are badly formed
    def verify_instance(self, arc_headers_w_instance, instance, dnsfunc=get_txt):
        if (instance == 0) or (len(arc_headers_w_instance) == 0):
            raise ParameterError(
                "request to verify instance %d not present" % (instance),
            )

        aar_value = None
        ams_value = None
        as_value = None
        arc_headers = []
        output = {"instance": instance}

        for i, arc_header in arc_headers_w_instance:
            if i > instance:
                continue
            arc_headers.append(arc_header)
            if i == instance:
                if arc_header[0].lower() == b"arc-authentication-results":
                    if aar_value is not None:
                        raise MessageFormatError(
                            "Duplicate ARC-Authentication-Results for instance %d"
                            % instance,
                        )
                    aar_value = arc_header[1]
                elif arc_header[0].lower() == b"arc-message-signature":
                    if ams_value is not None:
                        raise MessageFormatError(
                            "Duplicate ARC-Message-Signature for instance %d"
                            % instance,
                        )
                    ams_value = arc_header[1]
                elif arc_header[0].lower() == b"arc-seal":
                    if as_value is not None:
                        raise MessageFormatError(
                            "Duplicate ARC-Seal for instance %d" % instance,
                        )
                    as_value = arc_header[1]

        if (aar_value is None) or (ams_value is None) or (as_value is None):
            raise MessageFormatError("Incomplete ARC set for instance %d" % instance)

        output["aar-value"] = aar_value

        # Validate Arc-Message-Signature
        try:
            sig = parse_tag_value(ams_value)
        except InvalidTagValueList as e:
            raise MessageFormatError(e)

        self.logger.info("ams sig[%d]: %r" % (instance, sig))

        validate_signature_fields(
            sig,
            [b"i", b"a", b"b", b"bh", b"d", b"h", b"s"],
            True,
        )
        output["ams-domain"] = sig[b"d"]
        output["ams-selector"] = sig[b"s"]

        include_headers = [x.lower() for x in re.split(rb"\s*:\s*", sig[b"h"])]
        if b"arc-seal" in include_headers:
            raise ParameterError("The Arc-Message-Signature MUST NOT sign ARC-Seal")

        ams_header = (b"ARC-Message-Signature", b" " + ams_value)

        # we can't use the AMS provided above, as it's already been canonicalized relaxed
        # for use in validating the AS.  However the AMS is included in the AMS itself,
        # and this can use simple canonicalization

        # raw_ams_header = [(x, y) for (x, y) in self.headers if x.lower() == b'arc-message-signature'][0]
        raw_ams_header = [
            (x, self.headers[x])
            for x in self.headers
            if x.lower() == b"arc-message-signature"
        ][0]

        # Only relaxed canonicalization used by ARC
        if b"c" not in sig:
            sig[b"c"] = b"relaxed/relaxed"
        try:
            ams_valid = self.verify_sig(sig, include_headers, raw_ams_header, dnsfunc)
        except DKIMException as e:
            self.logger.error(f"{e}")
            ams_valid = False

        output["ams-valid"] = ams_valid
        self.logger.info("ams valid: %r" % ams_valid)

        # Validate Arc-Seal
        try:
            sig = parse_tag_value(as_value)
        except InvalidTagValueList as e:
            raise MessageFormatError(e)

        self.logger.info("as sig[%d]: %r" % (instance, sig))

        validate_signature_fields(sig, [b"i", b"a", b"b", b"cv", b"d", b"s"], True)
        if b"h" in sig:
            raise ValidationError("h= tag not permitted in ARC-Seal header field")

        output["as-domain"] = sig[b"d"]
        output["as-selector"] = sig[b"s"]
        output["cv"] = sig[b"cv"]

        as_include_headers = [x[0].lower() for x in arc_headers]
        as_include_headers.reverse()
        as_header = (b"ARC-Seal", b" " + as_value)
        # Only relaxed canonicalization used by ARC
        if b"c" not in sig:
            sig[b"c"] = b"relaxed/relaxed"
        try:
            as_valid = self.verify_sig(sig, as_include_headers[:-1], as_header, dnsfunc)
        except DKIMException as e:
            self.logger.error(f"{e}")
            as_valid = False

        output["as-valid"] = as_valid
        self.logger.info("as valid: %r" % as_valid)
        return output


def sign(
    message,
    selector,
    domain,
    privkey,
    identity=None,
    canonicalize=(b"relaxed", b"simple"),
    signature_algorithm=b"rsa-sha256",
    include_headers=None,
    length=False,
    logger=None,
    linesep=b"\r\n",
    tlsrpt=False,
):
    # type: (bytes, bytes, bytes, bytes, bytes, tuple, bytes, list, bool, any) -> bytes
    """Sign an RFC822 message and return the DKIM-Signature header line.
    @param message: an RFC822 formatted message (with either \\n or \\r\\n line endings)
    @param selector: the DKIM selector value for the signature
    @param domain: the DKIM domain value for the signature
    @param privkey: a PKCS#1 private key in base64-encoded text form
    @param identity: the DKIM identity value for the signature (default "@"+domain)
    @param canonicalize: the canonicalization algorithms to use (default (Simple, Simple))
    @param signature_algorithm: the signing algorithm to use when signing
    @param include_headers: a list of strings indicating which headers are to be signed (default all headers not listed as SHOULD NOT sign)
    @param length: true if the l= tag should be included to indicate body length (default False)
    @param logger: a logger to which info info will be written (default None)
    @param linesep: use this line seperator for folding the headers
    @param tlsrpt: message is an RFC 8460 TLS report (default False)
     False: Not a tlsrpt, True: Is a tlsrpt, 'strict': tlsrpt, invalid if
     service type is missing. For signing, if True, length is never used.
    @return: DKIM-Signature header field terminated by \\r\\n
    @raise DKIMException: when the message, include_headers, or key are badly formed.
    """
    d = DKIM(
        message,
        logger=logger,
        signature_algorithm=signature_algorithm,
        linesep=linesep,
        tlsrpt=tlsrpt,
    )
    return d.sign(
        selector,
        domain,
        privkey,
        identity=identity,
        canonicalize=canonicalize,
        include_headers=include_headers,
        length=length,
    )


def verify(message, logger=None, dnsfunc=get_txt, minkey=1024, timeout=5, tlsrpt=False):
    """Verify the first (topmost) DKIM signature on an RFC822 formatted message.
    @param message: an RFC822 formatted message (with either \\n or \\r\\n line endings)
    @param logger: a logger to which info info will be written (default None)
    @param timeout: number of seconds for DNS lookup timeout (default = 5)
    @param tlsrpt: message is an RFC 8460 TLS report (default False)
     False: Not a tlsrpt, True: Is a tlsrpt, 'strict': tlsrpt, invalid if
     service type is missing. For signing, if True, length is never used.
    @return: True if signature verifies or False otherwise
    """
    # type: (bytes, any, function, int) -> bool
    d = DKIM(message, logger=logger, minkey=minkey, timeout=timeout, tlsrpt=tlsrpt)
    try:
        return d.verify(dnsfunc=dnsfunc)
    except DKIMException as x:
        if logger is not None:
            logger.error(f"{x}")
        return False


# aiodns requires Python 3.5+, so no async before that
if sys.version_info >= (3, 5):
    try:
        from dkim.asyncsupport import verify_async

        dkim_verify_async = verify_async
    except ImportError:
        # If aiodns is not installed, then async verification is not available
        pass

# For consistency with ARC
dkim_sign = sign
dkim_verify = verify


def arc_sign(
    message,
    selector,
    domain,
    privkey,
    srv_id,
    signature_algorithm=b"rsa-sha256",
    include_headers=None,
    timestamp=None,
    logger=None,
    standardize=False,
    linesep=b"\r\n",
):
    # type: (bytes, bytes, bytes, bytes, bytes, bytes, list, any, any, bool) -> list
    """Sign an RFC822 message and return the ARC set header lines for the next instance
    @param message: an RFC822 formatted message (with either \\n or \\r\\n line endings)
    @param selector: the DKIM selector value for the signature
    @param domain: the DKIM domain value for the signature
    @param privkey: a PKCS#1 private key in base64-encoded text form
    @param srv_id: the authserv_id used to identify the ADMD's AR headers and to use for ARC authserv_id
    @param signature_algorithm: the signing algorithm to use when signing
    @param include_headers: a list of strings indicating which headers are to be signed (default all headers not listed as SHOULD NOT sign)
    @param timestamp: the time in integer seconds when the message is sealed (default is int(time.time) based on platform, can be string or int)
    @param logger: a logger to which info info will be written (default None)
    @param linesep: use this line seperator for folding the headers
    @return: A list containing the ARC set of header fields for the next instance
    @raise DKIMException: when the message, include_headers, or key are badly formed.
    """
    a = ARC(message, logger=logger, signature_algorithm=b"rsa-sha256", linesep=linesep)
    if not include_headers:
        include_headers = a.default_sign_headers()
    return a.sign(
        selector,
        domain,
        privkey,
        srv_id,
        include_headers=include_headers,
        timestamp=timestamp,
        standardize=standardize,
    )


def arc_verify(message, logger=None, dnsfunc=get_txt, minkey=1024, timeout=5):
    # type: (bytes, any, function, int) -> tuple
    """Verify the ARC chain on an RFC822 formatted message.
    @param message: an RFC822 formatted message (with either \\n or \\r\\n line endings)
    @param logger: a logger to which info info will be written (default None)
    @param dnsfunc: an optional function to lookup TXT resource records
    @param minkey: the minimum key size to accept
    @param timeout: number of seconds for DNS lookup timeout (default = 5)
    @return: three-tuple of (CV Result (CV_Pass, CV_Fail or CV_None), list of
    result dictionaries, result reason)
    """
    a = ARC(message, logger=logger, minkey=minkey, timeout=5)
    try:
        return a.verify(dnsfunc=dnsfunc)
    except DKIMException as x:
        if logger is not None:
            logger.error(f"{x}")
        return CV_Fail, [], f"{x}"


# A resolver wrapper around dnslib.py
# stolen wholesale from https://github.com/TheRook/subbrute
# thanks Rook
class Resolver:
    # Google's DNS servers are only used if zero resolvers are specified by the user.
    pos = 0
    rcode = ""
    wildcards = {}
    failed_code = False
    last_resolver = ""

    def __init__(self, nameservers=["8.8.8.8", "8.8.4.4"]):
        self.nameservers = nameservers

    def query(self, hostname, query_type="ANY", name_server=False, use_tcp=True):
        ret = []
        response = None
        if name_server == False:
            name_server = self.get_ns()
        else:
            self.wildcards = {}
            self.failed_code = None
        self.last_resolver = name_server
        query = dnslib.DNSRecord.question(hostname, query_type.upper().strip())
        try:
            response_q = query.send(name_server, 53, use_tcp)
            if response_q:
                response = dnslib.DNSRecord.parse(response_q)
            else:
                raise OSError("Empty Response")
        except Exception as e:
            # IOErrors are all conditions that require a retry.
            raise OSError(str(e))
        if response:
            self.rcode = dnslib.RCODE[response.header.rcode]
            for r in response.rr:
                try:
                    rtype = str(dnslib.QTYPE[r.rtype])
                except:  # Server sent an unknown type:
                    rtype = str(r.rtype)
                # Fully qualified domains may cause problems for other tools that use subbrute's output.
                rhost = str(r.rname).rstrip(".")
                ret.append((rhost, rtype, str(r.rdata)))
            # What kind of response did we get?
            if self.rcode not in ["NOERROR", "NXDOMAIN", "SERVFAIL", "REFUSED"]:
                trace("!Odd error code:", self.rcode, hostname, query_type)
            # Is this a perm error?  We will have to retry to find out.
            if self.rcode in ["SERVFAIL", "REFUSED", "FORMERR", "NOTIMP", "NOTAUTH"]:
                raise OSError("DNS Failure: " + hostname + " - " + self.rcode)
            # Did we get an empty body and a non-error code?
            if not ret and self.rcode != "NXDOMAIN":
                raise OSError("DNS Error - " + self.rcode + " - for:" + hostname)
        return ret

    def was_successful(self):
        ret = False
        if (
            self.failed_code and self.rcode != self.failed_code
        ) or self.rcode == "NOERROR":
            ret = True
        return ret

    def get_returncode(self):
        return self.rcode

    def get_ns(self):
        if self.pos >= len(self.nameservers):
            self.pos = 0
        ret = self.nameservers[self.pos]
        # we may have metadata on how this resolver fails
        try:
            ret, self.wildcards, self.failed_code = ret
        except:
            self.wildcards = {}
            self.failed_code = None
        self.pos += 1
        return ret

    def add_ns(self, resolver):
        if resolver:
            self.nameservers.append(resolver)

    def get_authoritative(self, hostname):
        ret = []
        while not ret and hostname.count(".") >= 1:
            try:
                trace("Looking for nameservers:", hostname)
                nameservers = self.query(hostname, "NS")
            except OSError:  # lookup failed.
                nameservers = []
            for n in nameservers:
                # A DNS server could return anything.
                rhost, record_type, record = n
                if record_type == "NS":
                    # Return all A records for this NS lookup.
                    a_lookup = self.query(record.rstrip("."), "A")
                    for a_host, a_type, a_record in a_lookup:
                        ret.append(a_record)
                # If a nameserver wasn't found try the parent of this sub.
            hostname = hostname[hostname.find(".") + 1 :]
        return ret

    def get_last_resolver(self):
        return self.last_resolver


# Toggle debug output
verbose = False


def trace(*args, **kwargs):
    if verbose:
        for a in args:
            sys.stderr.write(str(a))
            sys.stderr.write(" ")
        sys.stderr.write("\n")


class SpfRecord:
    def __init__(self, domain):
        self.version = None
        self.record = None
        self.mechanisms = None
        self.all_string = None
        self.domain = domain
        self.recursion_depth = 0

    def __str__(self):
        return self.record

    def __eq__(self, other):
        return self.__dict__ == other.__dict__

    def get_redirected_record(self):
        if self.recursion_depth >= 10:
            return SpfRecord(self.get_redirect_domain())
        redirect_domain = self.get_redirect_domain()
        if redirect_domain is not None:
            redirect_record = SpfRecord.from_domain(redirect_domain)
            redirect_record.recursion_depth = self.recursion_depth + 1
            return redirect_record

    def get_redirect_domain(self):
        redirect_domain = None
        if self.mechanisms is not None:
            for mechanism in self.mechanisms:
                redirect_mechanism = re.match("redirect=(.*)", mechanism)
                if redirect_mechanism is not None:
                    redirect_domain = redirect_mechanism.group(1)
            return redirect_domain

    def get_include_domains(self):
        include_domains = []
        if self.mechanisms is not None:
            for mechanism in self.mechanisms:
                include_mechanism = re.match("include:(.*)", mechanism)
                if include_mechanism is not None:
                    include_domains.append(include_mechanism.group(1))
            return include_domains
        return []

    def get_include_records(self):
        if self.recursion_depth >= 10:
            return {}
        include_domains = self.get_include_domains()
        include_records = {}
        for domain in include_domains:
            try:
                include_records[domain] = SpfRecord.from_domain(domain)
                include_records[domain].recursion_depth = self.recursion_depth + 1
            except OSError as e:
                logging.exception(e)
                include_records[domain] = None
        return include_records

    def _is_all_mechanism_strong(self):
        strong_spf_all_string = True
        if self.all_string is not None:
            if not (self.all_string == "~all" or self.all_string == "-all"):
                strong_spf_all_string = False
        else:
            strong_spf_all_string = False
        return strong_spf_all_string

    def _is_redirect_mechanism_strong(self):
        redirect_domain = self.get_redirect_domain()

        if redirect_domain is not None:
            redirect_mechanism = SpfRecord.from_domain(redirect_domain)

            if redirect_mechanism is not None:
                return redirect_mechanism.is_record_strong()
            return False
        return False

    def _are_include_mechanisms_strong(self):
        include_records = self.get_include_records()
        for record in include_records:
            if (
                include_records[record] is not None
                and include_records[record].is_record_strong()
            ):
                return True
        return False

    def is_record_strong(self):
        strong_spf_record = self._is_all_mechanism_strong()
        if strong_spf_record is False:
            redirect_strength = self._is_redirect_mechanism_strong()
            include_strength = self._are_include_mechanisms_strong()

            strong_spf_record = False

            if redirect_strength is True:
                strong_spf_record = True

            if include_strength is True:
                strong_spf_record = True
        return strong_spf_record

    @staticmethod
    def from_spf_string(spf_string, domain):
        if spf_string is not None:
            spf_record = SpfRecord(domain)
            spf_record.record = spf_string
            spf_record.mechanisms = _extract_mechanisms(spf_string)
            spf_record.version = _extract_version(spf_string)
            spf_record.all_string = _extract_all_mechanism(spf_record.mechanisms)
            return spf_record
        return SpfRecord(domain)

    @staticmethod
    def from_domain(domain):
        spf_string = get_spf_string_for_domain(domain)
        if spf_string is not None:
            return SpfRecord.from_spf_string(spf_string, domain)
        return SpfRecord(domain)


def _extract_version(spf_string):
    version_pattern = "^v=(spf.)"
    version_match = re.match(version_pattern, spf_string)
    if version_match is not None:
        return version_match.group(1)
    return None


def _extract_all_mechanism(mechanisms):
    all_mechanism = None
    for mechanism in mechanisms:
        if re.match(".all", mechanism):
            all_mechanism = mechanism
    return all_mechanism


def _find_unique_mechanisms(initial_mechanisms, redirected_mechanisms):
    return [x for x in redirected_mechanisms if x not in initial_mechanisms]


def _extract_mechanisms(spf_string):
    spf_mechanism_pattern = (
        r"(?:((?:\+|-|~)?(?:a|mx|ptr|include"
        "|ip4|ip6|exists|redirect|exp|all)"
        r"(?:(?::|=|/)?(?:\S*))?) ?)"
    )
    spf_mechanisms = re.findall(spf_mechanism_pattern, spf_string)

    return spf_mechanisms


def _merge_txt_record_strings(txt_record):
    # SPF spec requires that TXT records containing multiple strings be cat'd together.
    string_pattern = re.compile('"([^"]*)"')
    txt_record_strings = string_pattern.findall(txt_record)
    return "".join(txt_record_strings)


def _match_spf_record(txt_record):
    clean_txt_record = _merge_txt_record_strings(txt_record)
    spf_pattern = re.compile("^(v=spf.*)")
    potential_spf_match = spf_pattern.match(str(clean_txt_record))
    return potential_spf_match


def _find_record_from_answers(txt_records):
    spf_record = None
    for record in txt_records:
        potential_match = _match_spf_record(record[2])
        if potential_match is not None:
            spf_record = potential_match.group(1)
    return spf_record


def get_spf_string_for_domain(domain):
    try:
        txt_records = Resolver().query(domain, query_type="TXT")
        return _find_record_from_answers(txt_records)
    except OSError:
        # This is returned usually as a NXDOMAIN, which is expected.
        return None


def fix_malformed_eml_content(content_bytes: bytes) -> bytes:
    """Fix malformed eml bytes content if exist.
    fix for b/356792519

    Args:
        content_bytes (bytes): eml file content.

    Returns:
        bytes: fixed eml content.

    """
    ep_obj = eml_parser.EmlParser()
    parsed_eml = ep_obj.decode_email_bytes(content_bytes)
    main_content_type = parsed_eml["header"]["header"].get("content-type", [])
    if (
        len(main_content_type) > 1
        and str(main_content_type[0]) == "text/plain"
        and "multipart" in str(main_content_type[1])
    ):
        text_content_type = str(main_content_type[0]).encode("utf-8")
        next_content_type = str(main_content_type[1]).encode("utf-8")
        content_bytes = content_bytes.replace(text_content_type, next_content_type, 1)

    return content_bytes


def extract_valid_ips_from_body(body: str) -> list[str]:
    """Extract valid IPs from body.

    Args:
        body (str): string to extract valid ips.

    Retruns:
        list[str]: list of valid ips.
    """
    candidates = re.findall(r"\b[0-9a-fA-F:.]+\b", body)
<<<<<<< HEAD
    return [
        candidate for candidate in candidates
        if valid_ipv4(candidate) or valid_ipv6(candidate)
    ]
=======
    valid_ips = []

    for candidate in candidates:
        try:
            ip = IPAddress(candidate)
            valid_ips.append(str(ip))

        except AddrFormatError:
            pass

    return valid_ips
>>>>>>> e0953a82
<|MERGE_RESOLUTION|>--- conflicted
+++ resolved
@@ -22,7 +22,6 @@
 import sys
 import time
 
-from netaddr import IPAddress, AddrFormatError
 import dnslib
 
 # only needed for arc
@@ -73,8 +72,6 @@
     "verify",
 ]
 
-Relaxed = b"relaxed"  # for clients passing dkim.Relaxed
-Simple = b"simple"  # for clients passing dkim.Simple
 HASH_ALGORITHMS = {
     b"rsa-sha1": hashlib.sha1,
     b"rsa-sha256": hashlib.sha256,
@@ -702,7 +699,7 @@
             raise KeyFormatError(f"unknown service type in s= tag: {pub[b's']}")
         if pub[b"s"] == b"tlsrpt":
             seqtlsrpt = True
-    except:
+    except Exception:
         # Default is '*' - all service types, so no error if missing from key record
         pass
     return pk, keysize, ktag, seqtlsrpt
@@ -766,8 +763,7 @@
             self.keysize = 0
         else:
             self.set_message(message)
-        if logger is None:
-            logger = get_default_logger()
+
         self.logger = logger
         self.info_content = info_content and logger.isEnabledFor(logging.info)
         if signature_algorithm not in HASH_ALGORITHMS:
@@ -875,7 +871,10 @@
         >>> dkim = DKIM()
         >>> dkim.add_frozen(DKIM.RFC5322_SINGLETON)
         >>> [text(x) for x in sorted(dkim.frozen_sign)]
-        ['cc', 'date', 'from', 'in-reply-to', 'message-id', 'references', 'reply-to', 'sender', 'to']
+        [
+            'cc', 'date', 'from', 'in-reply-to', 'message-id', 'references',
+            'reply-to', 'sender', 'to'
+        ]
         >>> dkim2 = DKIM()
         >>> dkim2.add_frozen((b"date", b"subject"))
         >>> [text(x) for x in sorted(dkim2.frozen_sign)]
@@ -893,7 +892,11 @@
         >>> dkim = DKIM()
         >>> dkim.add_should_not(DKIM.RFC5322_SINGLETON)
         >>> [text(x) for x in sorted(dkim.should_not_sign)]
-        ['bcc', 'cc', 'comments', 'date', 'dkim-signature', 'in-reply-to', 'keywords', 'message-id', 'received', 'references', 'reply-to', 'resent-bcc', 'return-path', 'sender', 'to']
+        [
+            'bcc', 'cc', 'comments', 'date', 'dkim-signature', 'in-reply-to',
+            'keywords', 'message-id', 'received', 'references', 'reply-to',
+            'resent-bcc', 'return-path', 'sender', 'to'
+        ]
         """
         self.should_not_sign.update(
             x.lower() for x in s if x.lower() not in self.frozen_sign
@@ -1034,29 +1037,6 @@
 
         hasher = HASH_ALGORITHMS[sig[b"a"]]
 
-        # validate body if present
-        ignore = r"""
-    if b'bh' in sig:
-      h = HashThrough(hasher(), self.info_content)
-
-      body = canon_policy.canonicalize_body(self.body)
-      if b'l' in sig and not self.tlsrpt:
-        body = body[:int(sig[b'l'])]
-      h.update(body)
-      if self.info_content:
-          self.logger.info("body hashed: %r" % h.hashed())
-      bodyhash = h.digest()
-
-      self.logger.info("bh: %s" % base64.b64encode(bodyhash))
-      try:
-          bh = base64.b64decode(re.sub(br"\s+", b"", sig[b'bh']))
-      except TypeError as e:
-          raise MessageFormatError(str(e))
-      if bodyhash != bh:
-          raise ValidationError(
-              "body hash mismatch (got %s, expected %s)" %
-              (base64.b64encode(bodyhash), sig[b'bh']))
-    """
         # address bug#644046 by including any additional From header
         # fields when verifying.  Since there should be only one From header,
         # this shouldn't break any legitimate messages.  This could be
@@ -1269,7 +1249,10 @@
 
     def verify_headerprep(self, idx=0):
         """Non-DNS verify parts to minimize asyncio code duplication."""
-        # sigheaders = [(x.encode('utf-8'),self.headers[x][0].encode('utf-8')) for x in self.headers if x.lower() == "dkim-signature"]
+        # sigheaders = [
+        #   (x.encode('utf-8'),self.headers[x][0].encode('utf-8')) for x in self.headers
+        #   if x.lower() == "dkim-signature"
+        # ]
         sigheaders = []
         for x in self.headers:
             if x.lower() == b"dkim-signature":
@@ -1392,7 +1375,7 @@
         # check if authres has been imported
         try:
             AuthenticationResultsHeader
-        except:
+        except Exception:
             self.logger.info("authres package not installed")
             raise AuthresNotFoundError
 
@@ -1590,7 +1573,8 @@
     #: @param dnsfunc: an optional function to lookup TXT resource records
     #: for a DNS domain.  The default uses dnspython or pydns.
     #: @return: True if signature verifies or False otherwise
-    #: @return: three-tuple of (CV Result (CV_Pass, CV_Fail, CV_None or None, for a chain that has ended), list of
+    #: @return: three-tuple of (CV Result (CV_Pass, CV_Fail, CV_None or None, for a
+    # chain that has ended), list of
     #: result dictionaries, result reason)
     #: @raise DKIMException: when the message, signature, or key are badly formed
     def verify(self, dnsfunc=get_txt):
@@ -1716,13 +1700,15 @@
         if b"arc-seal" in include_headers:
             raise ParameterError("The Arc-Message-Signature MUST NOT sign ARC-Seal")
 
-        ams_header = (b"ARC-Message-Signature", b" " + ams_value)
-
-        # we can't use the AMS provided above, as it's already been canonicalized relaxed
+        # we can't use the AMS provided above, as it's already been canonicalized
+        # relaxed
         # for use in validating the AS.  However the AMS is included in the AMS itself,
         # and this can use simple canonicalization
 
-        # raw_ams_header = [(x, y) for (x, y) in self.headers if x.lower() == b'arc-message-signature'][0]
+        # raw_ams_header = [
+        #     (x, y) for (x, y) in self.headers
+        #     if x.lower() == b'arc-message-signature'
+        # ][0]
         raw_ams_header = [
             (x, self.headers[x])
             for x in self.headers
@@ -1795,10 +1781,13 @@
     @param domain: the DKIM domain value for the signature
     @param privkey: a PKCS#1 private key in base64-encoded text form
     @param identity: the DKIM identity value for the signature (default "@"+domain)
-    @param canonicalize: the canonicalization algorithms to use (default (Simple, Simple))
+    @param canonicalize: the canonicalization algorithms to use
+        (default (Simple, Simple))
     @param signature_algorithm: the signing algorithm to use when signing
-    @param include_headers: a list of strings indicating which headers are to be signed (default all headers not listed as SHOULD NOT sign)
-    @param length: true if the l= tag should be included to indicate body length (default False)
+    @param include_headers: a list of strings indicating which headers are to be signed
+        (default all headers not listed as SHOULD NOT sign)
+    @param length: true if the l= tag should be included to indicate body length
+        (default False)
     @param logger: a logger to which info info will be written (default None)
     @param linesep: use this line seperator for folding the headers
     @param tlsrpt: message is an RFC 8460 TLS report (default False)
@@ -1879,10 +1868,13 @@
     @param selector: the DKIM selector value for the signature
     @param domain: the DKIM domain value for the signature
     @param privkey: a PKCS#1 private key in base64-encoded text form
-    @param srv_id: the authserv_id used to identify the ADMD's AR headers and to use for ARC authserv_id
+    @param srv_id: the authserv_id used to identify the ADMD's AR headers and to use for
+        ARC authserv_id
     @param signature_algorithm: the signing algorithm to use when signing
-    @param include_headers: a list of strings indicating which headers are to be signed (default all headers not listed as SHOULD NOT sign)
-    @param timestamp: the time in integer seconds when the message is sealed (default is int(time.time) based on platform, can be string or int)
+    @param include_headers: a list of strings indicating which headers are to be signed
+        (default all headers not listed as SHOULD NOT sign)
+    @param timestamp: the time in integer seconds when the message is sealed
+        (default is int(time.time) based on platform, can be string or int)
     @param logger: a logger to which info info will be written (default None)
     @param linesep: use this line seperator for folding the headers
     @return: A list containing the ARC set of header fields for the next instance
@@ -1939,7 +1931,7 @@
     def query(self, hostname, query_type="ANY", name_server=False, use_tcp=True):
         ret = []
         response = None
-        if name_server == False:
+        if not name_server:
             name_server = self.get_ns()
         else:
             self.wildcards = {}
@@ -1960,9 +1952,10 @@
             for r in response.rr:
                 try:
                     rtype = str(dnslib.QTYPE[r.rtype])
-                except:  # Server sent an unknown type:
+                except Exception:  # Server sent an unknown type:
                     rtype = str(r.rtype)
-                # Fully qualified domains may cause problems for other tools that use subbrute's output.
+                # Fully qualified domains may cause problems for other tools that
+                # use subbrute's output.
                 rhost = str(r.rname).rstrip(".")
                 ret.append((rhost, rtype, str(r.rdata)))
             # What kind of response did we get?
@@ -1994,7 +1987,7 @@
         # we may have metadata on how this resolver fails
         try:
             ret, self.wildcards, self.failed_code = ret
-        except:
+        except Exception:
             self.wildcards = {}
             self.failed_code = None
         self.pos += 1
@@ -2260,21 +2253,7 @@
         list[str]: list of valid ips.
     """
     candidates = re.findall(r"\b[0-9a-fA-F:.]+\b", body)
-<<<<<<< HEAD
     return [
         candidate for candidate in candidates
         if valid_ipv4(candidate) or valid_ipv6(candidate)
-    ]
-=======
-    valid_ips = []
-
-    for candidate in candidates:
-        try:
-            ip = IPAddress(candidate)
-            valid_ips.append(str(ip))
-
-        except AddrFormatError:
-            pass
-
-    return valid_ips
->>>>>>> e0953a82
+    ]