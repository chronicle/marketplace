-   description: NEW! Email Utilities integration to power up playbook capabilities.
    integration_version: 1.0
    item_name: EmailUtilities
    item_type: Integration
    ticket_number: xxx
    new: false
    regressive: false
    deprecated: false
    removed: false
-   description: NEW! Parse Base64 Email action.
    integration_version: 2.0
    item_name: Parse Base64 Email
    item_type: Action
    publish_time: 1605806653
    ticket_number: xxx
    new: false
    regressive: false
    deprecated: false
    removed: false
-   description: '"Parse Base64 Email" is an updated version of "Parse EML Base64
        Blob" which accepts a Base64 encoded string of an EML or MSG file. The action
        will parse the message and return headers, body content, attachments, and
        any nested EML or MSG files that may be contained within the original Email
        Message.'
    integration_version: 3.0
    item_name: Parse Base64 Email
    item_type: Action
    publish_time: 1610894094
    ticket_number: xxx
    new: false
    regressive: false
    deprecated: false
    removed: false
-   description: 'NEW! "Analyze Headers" action added to Email Utilities. The action
        accepts a JSON object containing a list of email headers and will validate
        the SPF, DMARC, ARC, and DKIM records in the email. It will also check to
        see if any of the relay servers are denylisted by querying multiple RBLs. '
    integration_version: 3.0
    item_name: Analyze Headers
    item_type: Action
    publish_time: 1610894094
    ticket_number: xxx
    new: false
    regressive: false
    deprecated: false
    removed: false
-   description: '"Parse Base64 Email" action has been updated to improve the parsing
        of observables in the email.  Previous version may have produced incorrect
        domains, urls, or emails.'
    integration_version: 4.0
    item_name: Parse Base64 Email
    item_type: Action
    publish_time: 1621511728
    ticket_number: xxx
    new: false
    regressive: false
    deprecated: false
    removed: false
-   description: '"Analyze Headers" action has been updated to fix a bug when parsing
        routes in the header.'
    integration_version: 5.0
    item_name: Analyze Headers
    item_type: Action
    publish_time: 1633695531
    ticket_number: xxx
    new: false
    regressive: false
    deprecated: false
    removed: false
-   description: Fixed bug in Analyze Headers.
    integration_version: 6.0
    item_name: Analyze Headers
    item_type: Action
    publish_time: 1634300692
    ticket_number: xxx
    new: false
    regressive: false
    deprecated: false
    removed: false
-   description: 'Fixed - Parse Base64 Email: Updated the format of headers from MSG
        files to match the format from EML files.'
    integration_version: 7.0
    item_name: Parse Base64 Email
    item_type: Action
    publish_time: 1638811801
    ticket_number: xxx
    new: false
    regressive: false
    deprecated: false
    removed: false
-   description: Update! Analyze Headers - The action will now add geo-location and
        IP whois information to the relay servers.
    integration_version: 8.0
    item_name: Analyze Headers
    item_type: Action
    publish_time: 1643985384
    ticket_number: xxx
    new: false
    regressive: false
    deprecated: false
    removed: false
-   description: Code cleanup and removal of unused dependencies.
    integration_version: 10.0
    item_name: Analyze Headers
    item_type: Action
    publish_time: 1644582736
    ticket_number: xxx
    new: false
    regressive: false
    deprecated: false
    removed: false
-   description: NEW! "Parse Case Wall Email" action added to Email Utilities. This
        action will parse an EML or MSG file that is on the case wall.
    integration_version: 11.0
    item_name: Parse Case Wall Email
    item_type: Action
    publish_time: 1645213035
    ticket_number: xxx
    new: true
    regressive: false
    deprecated: false
    removed: false
-   description: Update! "Parse Case Wall Email" Fixed bug that caused some DNS lookups
        to fail.
    integration_version: 12.0
    item_name: Parse Case Wall Email
    item_type: Action
    publish_time: 1648645058
    ticket_number: xxx
    new: false
    regressive: false
    deprecated: false
    removed: false
-   description: Version increase.
    integration_version: 13.0
    item_name: Parse Case Wall Email
    item_type: Action
    publish_time: 1648654790
    ticket_number: xxx
    new: false
    regressive: false
    deprecated: false
    removed: false
-   description: Update! "Parse Case Wall Email" - Added support for rewriting Proofpoint
        URLs and fix for ICS files.
    integration_version: 14.0
    item_name: Parse Case Wall Email
    item_type: Action
    publish_time: 1653395042
    ticket_number: xxx
    new: false
    regressive: false
    deprecated: false
    removed: false
-   description: Update! "Parse Case Wall Email" - Added support for rewriting Microsoft
        Safelink URLs and a fix to incorrect URL extracting.
    integration_version: 15.0
    item_name: Parse Case Wall Email
    item_type: Action
    publish_time: 1655224285
    ticket_number: xxx
    new: false
    regressive: false
    deprecated: false
    removed: false
-   description: Update! "Analyze Headers" - Fixed a bug that caused the action to
        crash when parsing expired DKIM records.
    integration_version: 16.0
    item_name: Analyse Headers
    item_type: Action
    publish_time: 1669990545
    ticket_number: xxx
    new: false
    regressive: false
    deprecated: false
    removed: false
-   description: Update! "Parse Case Wall Email" - Fixed a bug causing the action
        to crash when a URL has already been added to the case.
    integration_version: 17.0
    item_name: Parse Case Wall Email
    item_type: Action
    publish_time: 1671132357
    ticket_number: xxx
    new: false
    regressive: false
    deprecated: false
    removed: false
-   description: Fix! "Analyze Headers" - Fixed a bug causing the action to crash
        when an email header was missing a return-path key.
    integration_version: 18.0
    item_name: Analyze Headers
    item_type: Action
    publish_time: 1674225165
    ticket_number: xxx
    new: false
    regressive: false
    deprecated: false
    removed: false
-   description: Fix! - Fixed a bug causing the integration to fail to load.
    integration_version: 19.0
    item_name: EmailUtilities
    item_type: Integration
    publish_time: 1676999257
    ticket_number: xxx
    new: false
    regressive: false
    deprecated: false
    removed: false
-   description: Update! - Updated an internal library.
    integration_version: 20.0
    item_name: EmailUtilities
    item_type: Integration
    publish_time: 1677168993
    ticket_number: xxx
    new: false
    regressive: false
    deprecated: false
    removed: false
-   description: Fixed bug that was causing JSON results not to display.
    integration_version: 21.0
    item_name: Parse Case Wall Email
    item_type: Action
    publish_time: 1692628039
    ticket_number: xxx
    new: false
    regressive: false
    deprecated: false
    removed: false
-   description: Fix! - Fixed a bug that was causing some EML files to fail to parse..
    integration_version: 22.0
    item_name: Parse Case Wall Email
    item_type: Action
    publish_time: 1698842085
    ticket_number: xxx
    new: false
    regressive: false
    deprecated: false
    removed: false
-   description: Parse Case Wall Email - Fixed a bug that was causing some URL to
        fail to parse.
    integration_version: 23.0
    item_name: Parse Case Wall Email
    item_type: Action
    publish_time: 1708523568
    ticket_number: '322127919'
    new: false
    regressive: false
    deprecated: false
    removed: false
-   description: Parse Case Wall Email - Fixed a bug that was causing entity creation
        with empty identifier
    integration_version: 24.0
    item_name: Parse Case Wall Email
    item_type: Action
    publish_time: 1712246933
    ticket_number: '328665334'
    new: false
    regressive: false
    deprecated: false
    removed: false
-   description: Parse Case Wall Email - Action improvements for working with attached
        eml files and handling email's display name field.
    integration_version: 25.0
    item_name: Parse Case Wall Email
    item_type: Action
    publish_time: 1715753809
    ticket_number: 335715794, 338638289
    new: false
    regressive: false
    deprecated: false
    removed: false
-   description: Parse Case Wall Email Action - REGRESSIVE! Action updated to not
        automatically convert entities "Original Identifier" field to upper case.
    integration_version: 26.0
    item_name: Parse Case Wall Email
    item_type: Action
    publish_time: 1716967732
    ticket_number: '325014872'
    new: false
    regressive: true
    deprecated: false
    removed: false
-   description: Parse Case Wall Email Action - Updated Entity creation logic to better
        parse all Case Wall Email's URLs.
    integration_version: 26.0
    item_name: Parse Case Wall Email
    item_type: Action
    publish_time: 1716967732
    ticket_number: '331692190'
    new: false
    regressive: false
    deprecated: false
    removed: false
-   description: Parse Case Wall Email Action - Updated logic for handling of "Original
        EML Only" parameter.
    integration_version: 27.0
    item_name: Parse Case Wall Email
    item_type: Action
    publish_time: 1722430354
    ticket_number: '347007733'
    new: false
    regressive: false
    deprecated: false
    removed: false
-   description: Parse Case Wall Email - Updated the JSON Result structure.
    integration_version: 28.0
    item_name: Parse Case Wall Email
    item_type: Action
    publish_time: 1724225902
    ticket_number: '351365335'
    new: false
    regressive: false
    deprecated: false
    removed: false
-   description: Parse Case Wall Email - Updated parser logic.
    integration_version: 29.0
    item_name: Parse Case Wall Email
    item_type: Action
    publish_time: 1724673600
    ticket_number: '351365335'
    new: false
    regressive: false
    deprecated: false
    removed: false
-   description: Parse Case Wall Email - Updated handling for malformed eml content-type.
    integration_version: 30.0
    item_name: Parse Case Wall Email
    item_type: Action
    publish_time: 1725434894
    ticket_number: '356792519'
    new: false
    regressive: false
    deprecated: false
    removed: false
-   description: Parse Case Wall Email - Updated handling for exclude regex entity
        creation.
    integration_version: 31.0
    item_name: Parse Case Wall Email
    item_type: Action
    publish_time: 1729062090
    ticket_number: '362364528'
    new: false
    regressive: false
    deprecated: false
    removed: false
-   description: Parse Case Wall Email - Action updated to better handle the markdown
        characters.
    integration_version: 31.0
    item_name: Parse Case Wall Email
    item_type: Action
    publish_time: 1729062090
    ticket_number: '359822982'
    new: false
    regressive: false
    deprecated: false
    removed: false
-   description: Parse Case Wall Email - Action updated to better handle eml parsing.
    integration_version: 32.0
    item_name: Parse Case Wall Email
    item_type: Action
    publish_time: 1732688284
    ticket_number: '377660882'
    new: false
    regressive: false
    deprecated: false
    removed: false
-   description: 'Important - Updated the integration code to work with Python version
        3.11. To ensure compatibility and avoid disruptions, follow the upgrade best
        practices described in the following document: https://cloud.google.com/chronicle/docs/soar/respond/integrations-setup/upgrade-python-versions'
    integration_version: 33.0
    item_name: EmailUtilities
    item_type: Integration
    publish_time: 1735211378
    ticket_number: ''
    new: false
    regressive: false
    deprecated: false
    removed: false
-   description: Parse Case Wall Email, Analyze Headers - Actions Updates.
    integration_version: 34.0
    item_name: Parse Case Wall Email, Analyze Headers
    item_type: Action
    publish_time: 1739944924
    ticket_number: 393134934, 393611630
    new: false
    regressive: false
    deprecated: false
    removed: false
-   description: Parse Case Wall Email - Actions Updates.
    integration_version: 35.0
    item_name: Parse Case Wall Email
    item_type: Action
    publish_time: 1750835541
    ticket_number: '425443762'
    new: false
    regressive: false
    deprecated: false
    removed: false
-   description: Parse Case Wall Email - Improved entity extraction mechanism.
    integration_version: 36.0
    item_name: Parse Case Wall Email
    item_type: Action
<<<<<<< HEAD
    publish_time: 1751872167
=======
    publish_time: 1752051735
>>>>>>> a89b775c
    ticket_number: '426659486'
    new: false
    regressive: false
    deprecated: false
<<<<<<< HEAD
    removed: false
-   description: Parse Case Wall Email - Updated the logic for IP Address type entity creation.
    integration_version: 37.0
    item_name: Parse Case Wall Email
    item_type: Action
    publish_time: 1752653913
    ticket_number: '429253906'
    new: false
    regressive: false
    deprecated: false
=======
>>>>>>> a89b775c
    removed: false<|MERGE_RESOLUTION|>--- conflicted
+++ resolved
@@ -400,16 +400,11 @@
     integration_version: 36.0
     item_name: Parse Case Wall Email
     item_type: Action
-<<<<<<< HEAD
-    publish_time: 1751872167
-=======
     publish_time: 1752051735
->>>>>>> a89b775c
     ticket_number: '426659486'
     new: false
     regressive: false
     deprecated: false
-<<<<<<< HEAD
     removed: false
 -   description: Parse Case Wall Email - Updated the logic for IP Address type entity creation.
     integration_version: 37.0
@@ -420,6 +415,4 @@
     new: false
     regressive: false
     deprecated: false
-=======
->>>>>>> a89b775c
     removed: false