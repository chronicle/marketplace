--- conflicted
+++ resolved
@@ -408,11 +408,7 @@
     { name = "pyyaml", specifier = ">=6.0.2" },
     { name = "requests", specifier = ">=2.32.3" },
     { name = "soar-sdk", git = "https://github.com/chronicle/soar-sdk.git" },
-<<<<<<< HEAD
     { name = "tipcommon", path = "../../../packages/tipcommon/TIPCommon-2.2.7/TIPCommon-2.2.7-py2.py3-none-any.whl" },
-=======
-    { name = "tipcommon", path = "../../../packages/tipcommon/TIPCommon-2.2.6/TIPCommon-2.2.6-py2.py3-none-any.whl" },
->>>>>>> d56c9088
     { name = "yarl", specifier = ">=1.20.1" },
 ]
 
@@ -761,13 +757,8 @@
 
 [[package]]
 name = "tipcommon"
-<<<<<<< HEAD
 version = "2.2.7"
 source = { path = "../../../packages/tipcommon/TIPCommon-2.2.7/TIPCommon-2.2.7-py2.py3-none-any.whl" }
-=======
-version = "2.2.6"
-source = { path = "../../../packages/tipcommon/TIPCommon-2.2.6/TIPCommon-2.2.6-py2.py3-none-any.whl" }
->>>>>>> d56c9088
 dependencies = [
     { name = "google-api-python-client" },
     { name = "google-auth" },
@@ -777,11 +768,7 @@
     { name = "requests" },
 ]
 wheels = [
-<<<<<<< HEAD
     { filename = "tipcommon-2.2.7-py2.py3-none-any.whl", hash = "sha256:cefe539998725e9e6936e16ab6cfa1ddfcf8ab317d307f5a8eb3df88017c9489" },
-=======
-    { filename = "tipcommon-2.2.6-py2.py3-none-any.whl", hash = "sha256:44ebe098f6e9ada692a236d3f85cd854f587daaf7a5773938043bb9422884913" },
->>>>>>> d56c9088
 ]
 
 [package.metadata]
